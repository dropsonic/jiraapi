#!/usr/bin/env node

<<<<<<< HEAD
const pkg = require('./package.json');
const prog = require('caporal');
const humanizeDuration = require('humanize-duration');
const moment = require('moment');
const chalk = require('chalk');
const terminalLink = require('terminal-link');
const prompt = require('prompt');
const keytar = require('keytar');
const util = require('util');
=======
const pkg = require("./package.json");
const prog = require("caporal");
const humanizeDuration = require("humanize-duration");
const moment = require("moment");
const chalk = require("chalk");
const terminalLink = require("terminal-link");
const prompt = require("prompt");
const keytar = require("keytar");
const cliProgress = require("cli-progress");
const util = require("util");
>>>>>>> 754b907c
const {
  JiraApi,
  InvalidCredentialsError,
  AccessDeniedError,
  BadRequestError,
} = require('./api');
const { action } = require('caporal');

prompt.message = '';

prog
  .version(pkg.version)
  .name(pkg.name)
  .description(pkg.description)
  .bin(Object.keys(pkg.bin)[0])
  .command(
    'worklog',
    'Retrieves a worklog for all items returned by a JQL query'
  )
  .option(
    '-j, --url <url>',
    'JIRA URL',
    prog.STRING,
    'https://jira.acumatica.com',
    false
  )
  .option(
    '-q, --query <query>',
    'A JQL query to retrieve the items. "worklogAuthor" clause is added automatically',
    prog.STRING,
    undefined,
    false
  )
  .option(
    '-a, --assignees <assignees>',
    'A comma-separated list of assignees to get the worklog for',
    prog.LIST,
    undefined,
    true
  )
  .option(
    '-t, --timeperiod <timeperiod>',
    'A period of time (a quarter or a month) to retrieve the worklog for. E.g., 2020 Q3, 2020-06, January, 2020, etc.',
    (value) => {
      const quarterFormats = ['YYYY \\QQ', 'YYYY, \\QQ'];
      const monthFormats = ['YYYY-MM', 'YYYY MM', 'MMM, YYYY', 'MMMM, YYYY'];

      const m = moment(value, quarterFormats.concat(monthFormats), 'en', true);
      if (m.isValid()) {
        const format = m.creationData().format;
        let unit;
        if (quarterFormats.includes(format)) {
          unit = 'quarter';
        } else {
          unit = 'month';
        }

        return { start: m.clone().startOf(unit), end: m.clone().endOf(unit) };
      } else {
        throw Error('Invalid date period');
      }
    },
    undefined,
    false
  )
  .option(
    '--hoursinaday <hoursinaday>',
    'Defines how many worklog hours in a day',
    prog.FLOAT,
    6,
    false
  )
  .option(
    '--daysinayear <daysinayear>',
    'Defines how many working days in a year',
    prog.FLOAT,
    247,
    false
  )
  .option('-d, --detailed', 'Show the detailed worklog for each JIRA item')
  .option(
    '--itemtype <itemtype>',
    'Allows you to choose one of the predefined filters: SupportRequests or ExternalBugs',
    (value) => {
      switch (value.toLowerCase()) {
        case 'supportrequests':
          return 'Type = SupportRequest';
        case 'externalbugs':
          return "Type = Bug and 'How Found' = External";
        default:
          throw Error('Unsupported predefined filter');
      }
    },
    undefined,
    false
  )
  .option(
    '--orderby <orderby>',
    'Specifies a sort order: username or duration',
    (value) => {
      switch (value.toLowerCase()) {
        case 'username':
        case 'duration':
          return value;
      }
      throw Error('Unsupported sort order');
    },
    'username',
    false
  )
  .option(
    '--delimiter <delimiter>',
    'Delimiter that is used in the output to separate the username and the duration',
    prog.STRING,
    '\t',
    false
  )
  .option(
    '--humanize',
    'Format the worklog duration to a human-readable format',
    prog.BOOL
  )
  .option(
    '--nounits',
    'Omit the units for the worklog duration, printing only the numbers',
    prog.BOOL
  )
  .option('--no-color', 'Disable colors', prog.BOOL, false, false)
  .option('--hidetotal', 'Hide the totals', prog.BOOL)
  .action(
    async (
      args,
      {
        url,
        query,
        assignees,
        timeperiod,
        hoursinaday,
        daysinayear,
        detailed,
        itemtype,
        orderby,
        delimiter,
        nounits,
        humanize,
        nocolor,
        hidetotal,
      },
      logger
    ) => {
      const getPrompt = util.promisify(prompt.get); // the default "get" method doesn't work properly with async/await
      const askForCredentials = async () => {
        const { username, password } = await getPrompt({
          properties: {
            username: {
              description: 'Enter your username',
              message: 'Username cannot be empty',
              type: 'string',
              required: true,
            },
            password: {
              description: 'Enter your password',
              message: 'Password cannot be empty',
              type: 'string',
              required: true,
              hidden: true,
              replace: '*',
            },
          },
        });

        await keytar.setPassword(pkg.name, username, password);
        logger.debug('Credentials was saved to the credentials manager', {
          username,
        });

        return { username, password };
      };

      const executeApiAction = async (action) => {
        while (true) {
          try {
            return action();
          } catch (error) {
            if (
              error instanceof InvalidCredentialsError ||
              error instanceof AccessDeniedError
            ) {
              logger.error(error.message);
              await keytar.deletePassword(pkg.name, username);
              api.credentials = await askForCredentials();
            } else {
              throw error;
            }
          }
        }
      };

      let username, password;
      const savedCredentials = await keytar.findCredentials(pkg.name);

      if (savedCredentials && savedCredentials.length > 0) {
        ({ account: username, password } = savedCredentials[0]);
        logger.debug(
          'Saved credentials were retrieved from the credentials manager',
          { username }
        );
      } else {
        ({ username, password } = await askForCredentials());
      }

      assignees = assignees.map((a) => a.trim().toLowerCase());
      const result = {};
      let searchResult;
      assignees.forEach((a) => (result[a] = { [Symbol.for('total')]: 0 }));
      const api = new JiraApi(url, username, password, { logger });
      let fullQuery = `worklogAuthor in (${assignees.join(',')})`;
      if (timeperiod) {
        fullQuery = `worklogDate >= ${timeperiod.start.format(
          'YYYY-MM-DD'
        )} AND worklogDate <= ${timeperiod.end.format(
          'YYYY-MM-DD'
        )} AND ${fullQuery}`;
      }
      if (itemtype) {
        fullQuery = `${itemtype} AND ${fullQuery}`;
      }
      if (query) {
        fullQuery = `${fullQuery} AND (${query})`;
      }
      if (fullQuery) {
        logger.debug('The JQL query has been prepared', { fullQuery });
        // Expand subtasks using functions from Adaptavist ScriptRunner plugin. If it is not installed, use the default (fallback) path.
        const quoteChar = fullQuery.includes("'") ? '"' : "'";
        const scriptedQuery = `(${fullQuery}) OR issueFunction in subtasksOf(${quoteChar}${fullQuery}${quoteChar})`;
        logger.debug(
          'The JQL query has been prepared, expanding subtasks by using Adaptivist ScriptRunner',
          { scriptedQuery }
        );

        try {
          searchResult = await executeApiAction(
            async () => await api.searchItems(scriptedQuery)
          );
        } catch (error) {
          if (error instanceof BadRequestError)
            logger.debug('Adaptavist ScriptRunner plugin is not installed');
          else throw error;
        }
      }

      if (!searchResult) {
        searchResult = await executeApiAction(
          async () => await api.searchItems(fullQuery, { subtasks: true })
        );
      }

      const allItems = searchResult.issues.reduce((acc, i) => {
        acc.push(i);
        const { subtasks } = i.fields;
        if (subtasks) acc.push(...subtasks);
        return acc;
      }, []);

      logger.debug('The items have been retrieved from JIRA', {
        itemsCount: searchResult.issues.length,
        subitemsCount: allItems.length - searchResult.issues.length,
      });

<<<<<<< HEAD
      for (let item of allItems) {
=======
      const progressBar = new cliProgress.SingleBar(
        {
          clearOnComplete: true,
          hideCursor: true,
        },
        cliProgress.Presets.shades_classic
      );
      progressBar.start(searchResult.issues.length, 0);

      for (let item of searchResult.issues) {
>>>>>>> 754b907c
        let { worklog } = item.fields;
        const { key } = item;

        if (!worklog || worklog.total > worklog.maxResults) {
          worklog = await executeApiAction(
            async () => await api.getWorklogByItemKey(key)
          );
        }

        for (let worklogItem of worklog.worklogs) {
          const user = worklogItem.author.key.toLowerCase();

          if (assignees.includes(user)) {
            let duration = worklogItem.timeSpentSeconds;

            if (timeperiod) {
              let started = moment(worklogItem.started);
              let ended = started
                .clone()
                .add(worklogItem.timeSpentSeconds, 's');

              if (
                started.isBetween(timeperiod.start, timeperiod.end) ||
                ended.isBetween(timeperiod.start, timeperiod.end)
              ) {
                if (started.isBefore(timeperiod.start))
                  started = timeperiod.start;
                if (ended.isAfter(timeperiod.end)) ended = timeperiod.end;

                duration = ended.diff(started, 's');
              }
            }

            if (!result[user][key]) result[user][key] = 0;
            result[user][key] += duration;
            result[user][Symbol.for('total')] += duration;
          }
        }

        progressBar.increment();
      }

      progressBar.stop();

      const formatDuration = (duration) => {
        let durationStr;

        if (humanize) {
          durationStr = humanizeDuration(duration * 1000, {
            unitMeasures: {
              ms: 1,
              s: 1000,
              m: 1000 * 60,
              h: 1000 * 60 * 60,
              d: 1000 * 60 * 60 * hoursinaday,
              w: 1000 * 60 * 60 * hoursinaday * (daysinayear / (365.25 / 7)),
              mo: 1000 * 60 * 60 * hoursinaday * (daysinayear / 12),
              y: 1000 * 60 * 60 * hoursinaday * daysinayear,
            },
            units: ['y', 'mo', 'w', 'd', 'h', 'm'],
            round: true,
          });
        } else {
          durationStr = (duration / 60 / 60 / hoursinaday).toFixed(2);
          if (!nounits) durationStr += 'd';
        }

        return durationStr;
      };

      const orderedResult = Object.keys(result).map((k) => ({
        username: k,
        duration: result[k][Symbol.for('total')],
        details: Object.keys(result[k])
          .map((dk) => ({ key: dk, duration: result[k][dk] }))
          .sort((a, b) => b.duration - a.duration),
      }));

      switch (orderby) {
        case 'username':
          orderedResult.sort((a, b) =>
            a.username.localeCompare(b.username, 'en-US')
          );
          break;
        case 'duration':
          orderedResult.sort((a, b) => b.duration - a.duration);
          break;
      }

      let totalDuration = 0;

      for (let { username, duration, details } of orderedResult) {
        totalDuration += duration;
        let durationStr = formatDuration(duration);

        if (!nocolor) {
          username = chalk.bold.blue(username);
          durationStr = chalk.green(durationStr);
        }

        console.log(`${username}${delimiter}${durationStr}`);

        if (detailed) {
          for (let { key, duration } of details) {
            durationStr = formatDuration(duration);

            const itemUrl = api.getViewUrlForItem(key);

            if (!nocolor) {
              key = chalk.bold.cyan(key);
              durationStr = chalk.green(durationStr);
            }

            const itemLink = terminalLink(key, itemUrl, {
              fallback: (text, url) => `${text} (${url})`, // terminal-link inserts zero-width whitespace before and after the url. It corrupts links in some terminals
            });
            console.log(`\t${itemLink}${delimiter}${durationStr}`);
          }

          console.log();
        }
      }

      if (!hidetotal) {
        if (!detailed) console.log();
        let totalTitle = 'Total';
        let totalStr = formatDuration(totalDuration);

        if (!nocolor) {
          totalTitle = chalk.bold.underline.blueBright(totalTitle);
          totalStr = chalk.bold.greenBright(totalStr);
        }

        console.log(`${totalTitle}${delimiter}${totalStr}`);
      }
    }
  );

prog.parse(process.argv);
<|MERGE_RESOLUTION|>--- conflicted
+++ resolved
@@ -1,446 +1,434 @@
-#!/usr/bin/env node
-
-<<<<<<< HEAD
-const pkg = require('./package.json');
-const prog = require('caporal');
-const humanizeDuration = require('humanize-duration');
-const moment = require('moment');
-const chalk = require('chalk');
-const terminalLink = require('terminal-link');
-const prompt = require('prompt');
-const keytar = require('keytar');
-const util = require('util');
-=======
-const pkg = require("./package.json");
-const prog = require("caporal");
-const humanizeDuration = require("humanize-duration");
-const moment = require("moment");
-const chalk = require("chalk");
-const terminalLink = require("terminal-link");
-const prompt = require("prompt");
-const keytar = require("keytar");
-const cliProgress = require("cli-progress");
-const util = require("util");
->>>>>>> 754b907c
-const {
-  JiraApi,
-  InvalidCredentialsError,
-  AccessDeniedError,
-  BadRequestError,
-} = require('./api');
-const { action } = require('caporal');
-
-prompt.message = '';
-
-prog
-  .version(pkg.version)
-  .name(pkg.name)
-  .description(pkg.description)
-  .bin(Object.keys(pkg.bin)[0])
-  .command(
-    'worklog',
-    'Retrieves a worklog for all items returned by a JQL query'
-  )
-  .option(
-    '-j, --url <url>',
-    'JIRA URL',
-    prog.STRING,
-    'https://jira.acumatica.com',
-    false
-  )
-  .option(
-    '-q, --query <query>',
-    'A JQL query to retrieve the items. "worklogAuthor" clause is added automatically',
-    prog.STRING,
-    undefined,
-    false
-  )
-  .option(
-    '-a, --assignees <assignees>',
-    'A comma-separated list of assignees to get the worklog for',
-    prog.LIST,
-    undefined,
-    true
-  )
-  .option(
-    '-t, --timeperiod <timeperiod>',
-    'A period of time (a quarter or a month) to retrieve the worklog for. E.g., 2020 Q3, 2020-06, January, 2020, etc.',
-    (value) => {
-      const quarterFormats = ['YYYY \\QQ', 'YYYY, \\QQ'];
-      const monthFormats = ['YYYY-MM', 'YYYY MM', 'MMM, YYYY', 'MMMM, YYYY'];
-
-      const m = moment(value, quarterFormats.concat(monthFormats), 'en', true);
-      if (m.isValid()) {
-        const format = m.creationData().format;
-        let unit;
-        if (quarterFormats.includes(format)) {
-          unit = 'quarter';
-        } else {
-          unit = 'month';
-        }
-
-        return { start: m.clone().startOf(unit), end: m.clone().endOf(unit) };
-      } else {
-        throw Error('Invalid date period');
-      }
-    },
-    undefined,
-    false
-  )
-  .option(
-    '--hoursinaday <hoursinaday>',
-    'Defines how many worklog hours in a day',
-    prog.FLOAT,
-    6,
-    false
-  )
-  .option(
-    '--daysinayear <daysinayear>',
-    'Defines how many working days in a year',
-    prog.FLOAT,
-    247,
-    false
-  )
-  .option('-d, --detailed', 'Show the detailed worklog for each JIRA item')
-  .option(
-    '--itemtype <itemtype>',
-    'Allows you to choose one of the predefined filters: SupportRequests or ExternalBugs',
-    (value) => {
-      switch (value.toLowerCase()) {
-        case 'supportrequests':
-          return 'Type = SupportRequest';
-        case 'externalbugs':
-          return "Type = Bug and 'How Found' = External";
-        default:
-          throw Error('Unsupported predefined filter');
-      }
-    },
-    undefined,
-    false
-  )
-  .option(
-    '--orderby <orderby>',
-    'Specifies a sort order: username or duration',
-    (value) => {
-      switch (value.toLowerCase()) {
-        case 'username':
-        case 'duration':
-          return value;
-      }
-      throw Error('Unsupported sort order');
-    },
-    'username',
-    false
-  )
-  .option(
-    '--delimiter <delimiter>',
-    'Delimiter that is used in the output to separate the username and the duration',
-    prog.STRING,
-    '\t',
-    false
-  )
-  .option(
-    '--humanize',
-    'Format the worklog duration to a human-readable format',
-    prog.BOOL
-  )
-  .option(
-    '--nounits',
-    'Omit the units for the worklog duration, printing only the numbers',
-    prog.BOOL
-  )
-  .option('--no-color', 'Disable colors', prog.BOOL, false, false)
-  .option('--hidetotal', 'Hide the totals', prog.BOOL)
-  .action(
-    async (
-      args,
-      {
-        url,
-        query,
-        assignees,
-        timeperiod,
-        hoursinaday,
-        daysinayear,
-        detailed,
-        itemtype,
-        orderby,
-        delimiter,
-        nounits,
-        humanize,
-        nocolor,
-        hidetotal,
-      },
-      logger
-    ) => {
-      const getPrompt = util.promisify(prompt.get); // the default "get" method doesn't work properly with async/await
-      const askForCredentials = async () => {
-        const { username, password } = await getPrompt({
-          properties: {
-            username: {
-              description: 'Enter your username',
-              message: 'Username cannot be empty',
-              type: 'string',
-              required: true,
-            },
-            password: {
-              description: 'Enter your password',
-              message: 'Password cannot be empty',
-              type: 'string',
-              required: true,
-              hidden: true,
-              replace: '*',
-            },
-          },
-        });
-
-        await keytar.setPassword(pkg.name, username, password);
-        logger.debug('Credentials was saved to the credentials manager', {
-          username,
-        });
-
-        return { username, password };
-      };
-
-      const executeApiAction = async (action) => {
-        while (true) {
-          try {
-            return action();
-          } catch (error) {
-            if (
-              error instanceof InvalidCredentialsError ||
-              error instanceof AccessDeniedError
-            ) {
-              logger.error(error.message);
-              await keytar.deletePassword(pkg.name, username);
-              api.credentials = await askForCredentials();
-            } else {
-              throw error;
-            }
-          }
-        }
-      };
-
-      let username, password;
-      const savedCredentials = await keytar.findCredentials(pkg.name);
-
-      if (savedCredentials && savedCredentials.length > 0) {
-        ({ account: username, password } = savedCredentials[0]);
-        logger.debug(
-          'Saved credentials were retrieved from the credentials manager',
-          { username }
-        );
-      } else {
-        ({ username, password } = await askForCredentials());
-      }
-
-      assignees = assignees.map((a) => a.trim().toLowerCase());
-      const result = {};
-      let searchResult;
-      assignees.forEach((a) => (result[a] = { [Symbol.for('total')]: 0 }));
-      const api = new JiraApi(url, username, password, { logger });
-      let fullQuery = `worklogAuthor in (${assignees.join(',')})`;
-      if (timeperiod) {
-        fullQuery = `worklogDate >= ${timeperiod.start.format(
-          'YYYY-MM-DD'
-        )} AND worklogDate <= ${timeperiod.end.format(
-          'YYYY-MM-DD'
-        )} AND ${fullQuery}`;
-      }
-      if (itemtype) {
-        fullQuery = `${itemtype} AND ${fullQuery}`;
-      }
-      if (query) {
-        fullQuery = `${fullQuery} AND (${query})`;
-      }
-      if (fullQuery) {
-        logger.debug('The JQL query has been prepared', { fullQuery });
-        // Expand subtasks using functions from Adaptavist ScriptRunner plugin. If it is not installed, use the default (fallback) path.
-        const quoteChar = fullQuery.includes("'") ? '"' : "'";
-        const scriptedQuery = `(${fullQuery}) OR issueFunction in subtasksOf(${quoteChar}${fullQuery}${quoteChar})`;
-        logger.debug(
-          'The JQL query has been prepared, expanding subtasks by using Adaptivist ScriptRunner',
-          { scriptedQuery }
-        );
-
-        try {
-          searchResult = await executeApiAction(
-            async () => await api.searchItems(scriptedQuery)
-          );
-        } catch (error) {
-          if (error instanceof BadRequestError)
-            logger.debug('Adaptavist ScriptRunner plugin is not installed');
-          else throw error;
-        }
-      }
-
-      if (!searchResult) {
-        searchResult = await executeApiAction(
-          async () => await api.searchItems(fullQuery, { subtasks: true })
-        );
-      }
-
-      const allItems = searchResult.issues.reduce((acc, i) => {
-        acc.push(i);
-        const { subtasks } = i.fields;
-        if (subtasks) acc.push(...subtasks);
-        return acc;
-      }, []);
-
-      logger.debug('The items have been retrieved from JIRA', {
-        itemsCount: searchResult.issues.length,
-        subitemsCount: allItems.length - searchResult.issues.length,
-      });
-
-<<<<<<< HEAD
-      for (let item of allItems) {
-=======
-      const progressBar = new cliProgress.SingleBar(
-        {
-          clearOnComplete: true,
-          hideCursor: true,
-        },
-        cliProgress.Presets.shades_classic
-      );
-      progressBar.start(searchResult.issues.length, 0);
-
-      for (let item of searchResult.issues) {
->>>>>>> 754b907c
-        let { worklog } = item.fields;
-        const { key } = item;
-
-        if (!worklog || worklog.total > worklog.maxResults) {
-          worklog = await executeApiAction(
-            async () => await api.getWorklogByItemKey(key)
-          );
-        }
-
-        for (let worklogItem of worklog.worklogs) {
-          const user = worklogItem.author.key.toLowerCase();
-
-          if (assignees.includes(user)) {
-            let duration = worklogItem.timeSpentSeconds;
-
-            if (timeperiod) {
-              let started = moment(worklogItem.started);
-              let ended = started
-                .clone()
-                .add(worklogItem.timeSpentSeconds, 's');
-
-              if (
-                started.isBetween(timeperiod.start, timeperiod.end) ||
-                ended.isBetween(timeperiod.start, timeperiod.end)
-              ) {
-                if (started.isBefore(timeperiod.start))
-                  started = timeperiod.start;
-                if (ended.isAfter(timeperiod.end)) ended = timeperiod.end;
-
-                duration = ended.diff(started, 's');
-              }
-            }
-
-            if (!result[user][key]) result[user][key] = 0;
-            result[user][key] += duration;
-            result[user][Symbol.for('total')] += duration;
-          }
-        }
-
-        progressBar.increment();
-      }
-
-      progressBar.stop();
-
-      const formatDuration = (duration) => {
-        let durationStr;
-
-        if (humanize) {
-          durationStr = humanizeDuration(duration * 1000, {
-            unitMeasures: {
-              ms: 1,
-              s: 1000,
-              m: 1000 * 60,
-              h: 1000 * 60 * 60,
-              d: 1000 * 60 * 60 * hoursinaday,
-              w: 1000 * 60 * 60 * hoursinaday * (daysinayear / (365.25 / 7)),
-              mo: 1000 * 60 * 60 * hoursinaday * (daysinayear / 12),
-              y: 1000 * 60 * 60 * hoursinaday * daysinayear,
-            },
-            units: ['y', 'mo', 'w', 'd', 'h', 'm'],
-            round: true,
-          });
-        } else {
-          durationStr = (duration / 60 / 60 / hoursinaday).toFixed(2);
-          if (!nounits) durationStr += 'd';
-        }
-
-        return durationStr;
-      };
-
-      const orderedResult = Object.keys(result).map((k) => ({
-        username: k,
-        duration: result[k][Symbol.for('total')],
-        details: Object.keys(result[k])
-          .map((dk) => ({ key: dk, duration: result[k][dk] }))
-          .sort((a, b) => b.duration - a.duration),
-      }));
-
-      switch (orderby) {
-        case 'username':
-          orderedResult.sort((a, b) =>
-            a.username.localeCompare(b.username, 'en-US')
-          );
-          break;
-        case 'duration':
-          orderedResult.sort((a, b) => b.duration - a.duration);
-          break;
-      }
-
-      let totalDuration = 0;
-
-      for (let { username, duration, details } of orderedResult) {
-        totalDuration += duration;
-        let durationStr = formatDuration(duration);
-
-        if (!nocolor) {
-          username = chalk.bold.blue(username);
-          durationStr = chalk.green(durationStr);
-        }
-
-        console.log(`${username}${delimiter}${durationStr}`);
-
-        if (detailed) {
-          for (let { key, duration } of details) {
-            durationStr = formatDuration(duration);
-
-            const itemUrl = api.getViewUrlForItem(key);
-
-            if (!nocolor) {
-              key = chalk.bold.cyan(key);
-              durationStr = chalk.green(durationStr);
-            }
-
-            const itemLink = terminalLink(key, itemUrl, {
-              fallback: (text, url) => `${text} (${url})`, // terminal-link inserts zero-width whitespace before and after the url. It corrupts links in some terminals
-            });
-            console.log(`\t${itemLink}${delimiter}${durationStr}`);
-          }
-
-          console.log();
-        }
-      }
-
-      if (!hidetotal) {
-        if (!detailed) console.log();
-        let totalTitle = 'Total';
-        let totalStr = formatDuration(totalDuration);
-
-        if (!nocolor) {
-          totalTitle = chalk.bold.underline.blueBright(totalTitle);
-          totalStr = chalk.bold.greenBright(totalStr);
-        }
-
-        console.log(`${totalTitle}${delimiter}${totalStr}`);
-      }
-    }
-  );
-
-prog.parse(process.argv);
+#!/usr/bin/env node
+
+const pkg = require('./package.json');
+const prog = require('caporal');
+const humanizeDuration = require('humanize-duration');
+const moment = require('moment');
+const chalk = require('chalk');
+const terminalLink = require('terminal-link');
+const prompt = require('prompt');
+const keytar = require('keytar');
+const cliProgress = require('cli-progress');
+const util = require('util');
+const {
+  JiraApi,
+  InvalidCredentialsError,
+  AccessDeniedError,
+  BadRequestError,
+} = require('./api');
+const { action } = require('caporal');
+
+prompt.message = '';
+
+prog
+  .version(pkg.version)
+  .name(pkg.name)
+  .description(pkg.description)
+  .bin(Object.keys(pkg.bin)[0])
+  .command(
+    'worklog',
+    'Retrieves a worklog for all items returned by a JQL query'
+  )
+  .option(
+    '-j, --url <url>',
+    'JIRA URL',
+    prog.STRING,
+    'https://jira.acumatica.com',
+    false
+  )
+  .option(
+    '-q, --query <query>',
+    'A JQL query to retrieve the items. "worklogAuthor" clause is added automatically',
+    prog.STRING,
+    undefined,
+    false
+  )
+  .option(
+    '-a, --assignees <assignees>',
+    'A comma-separated list of assignees to get the worklog for',
+    prog.LIST,
+    undefined,
+    true
+  )
+  .option(
+    '-t, --timeperiod <timeperiod>',
+    'A period of time (a quarter or a month) to retrieve the worklog for. E.g., 2020 Q3, 2020-06, January, 2020, etc.',
+    (value) => {
+      const quarterFormats = ['YYYY \\QQ', 'YYYY, \\QQ'];
+      const monthFormats = ['YYYY-MM', 'YYYY MM', 'MMM, YYYY', 'MMMM, YYYY'];
+
+      const m = moment(value, quarterFormats.concat(monthFormats), 'en', true);
+      if (m.isValid()) {
+        const format = m.creationData().format;
+        let unit;
+        if (quarterFormats.includes(format)) {
+          unit = 'quarter';
+        } else {
+          unit = 'month';
+        }
+
+        return { start: m.clone().startOf(unit), end: m.clone().endOf(unit) };
+      } else {
+        throw Error('Invalid date period');
+      }
+    },
+    undefined,
+    false
+  )
+  .option(
+    '--hoursinaday <hoursinaday>',
+    'Defines how many worklog hours in a day',
+    prog.FLOAT,
+    6,
+    false
+  )
+  .option(
+    '--daysinayear <daysinayear>',
+    'Defines how many working days in a year',
+    prog.FLOAT,
+    247,
+    false
+  )
+  .option('-d, --detailed', 'Show the detailed worklog for each JIRA item')
+  .option(
+    '--itemtype <itemtype>',
+    'Allows you to choose one of the predefined filters: SupportRequests or ExternalBugs',
+    (value) => {
+      switch (value.toLowerCase()) {
+        case 'supportrequests':
+          return 'Type = SupportRequest';
+        case 'externalbugs':
+          return "Type = Bug and 'How Found' = External";
+        default:
+          throw Error('Unsupported predefined filter');
+      }
+    },
+    undefined,
+    false
+  )
+  .option(
+    '--orderby <orderby>',
+    'Specifies a sort order: username or duration',
+    (value) => {
+      switch (value.toLowerCase()) {
+        case 'username':
+        case 'duration':
+          return value;
+      }
+      throw Error('Unsupported sort order');
+    },
+    'username',
+    false
+  )
+  .option(
+    '--delimiter <delimiter>',
+    'Delimiter that is used in the output to separate the username and the duration',
+    prog.STRING,
+    '\t',
+    false
+  )
+  .option(
+    '--humanize',
+    'Format the worklog duration to a human-readable format',
+    prog.BOOL
+  )
+  .option(
+    '--nounits',
+    'Omit the units for the worklog duration, printing only the numbers',
+    prog.BOOL
+  )
+  .option('--no-color', 'Disable colors', prog.BOOL, false, false)
+  .option('--hidetotal', 'Hide the totals', prog.BOOL)
+  .action(
+    async (
+      args,
+      {
+        url,
+        query,
+        assignees,
+        timeperiod,
+        hoursinaday,
+        daysinayear,
+        detailed,
+        itemtype,
+        orderby,
+        delimiter,
+        nounits,
+        humanize,
+        nocolor,
+        hidetotal,
+      },
+      logger
+    ) => {
+      const getPrompt = util.promisify(prompt.get); // the default "get" method doesn't work properly with async/await
+      const askForCredentials = async () => {
+        const { username, password } = await getPrompt({
+          properties: {
+            username: {
+              description: 'Enter your username',
+              message: 'Username cannot be empty',
+              type: 'string',
+              required: true,
+            },
+            password: {
+              description: 'Enter your password',
+              message: 'Password cannot be empty',
+              type: 'string',
+              required: true,
+              hidden: true,
+              replace: '*',
+            },
+          },
+        });
+
+        await keytar.setPassword(pkg.name, username, password);
+        logger.debug('Credentials was saved to the credentials manager', {
+          username,
+        });
+
+        return { username, password };
+      };
+
+      const executeApiAction = async (action) => {
+        while (true) {
+          try {
+            return action();
+          } catch (error) {
+            if (
+              error instanceof InvalidCredentialsError ||
+              error instanceof AccessDeniedError
+            ) {
+              logger.error(error.message);
+              await keytar.deletePassword(pkg.name, username);
+              api.credentials = await askForCredentials();
+            } else {
+              throw error;
+            }
+          }
+        }
+      };
+
+      let username, password;
+      const savedCredentials = await keytar.findCredentials(pkg.name);
+
+      if (savedCredentials && savedCredentials.length > 0) {
+        ({ account: username, password } = savedCredentials[0]);
+        logger.debug(
+          'Saved credentials were retrieved from the credentials manager',
+          { username }
+        );
+      } else {
+        ({ username, password } = await askForCredentials());
+      }
+
+      assignees = assignees.map((a) => a.trim().toLowerCase());
+      const result = {};
+      let searchResult;
+      assignees.forEach((a) => (result[a] = { [Symbol.for('total')]: 0 }));
+      const api = new JiraApi(url, username, password, { logger });
+      let fullQuery = `worklogAuthor in (${assignees.join(',')})`;
+      if (timeperiod) {
+        fullQuery = `worklogDate >= ${timeperiod.start.format(
+          'YYYY-MM-DD'
+        )} AND worklogDate <= ${timeperiod.end.format(
+          'YYYY-MM-DD'
+        )} AND ${fullQuery}`;
+      }
+      if (itemtype) {
+        fullQuery = `${itemtype} AND ${fullQuery}`;
+      }
+      if (query) {
+        fullQuery = `${fullQuery} AND (${query})`;
+      }
+      if (fullQuery) {
+        logger.debug('The JQL query has been prepared', { fullQuery });
+        // Expand subtasks using functions from Adaptavist ScriptRunner plugin. If it is not installed, use the default (fallback) path.
+        const quoteChar = fullQuery.includes("'") ? '"' : "'";
+        const scriptedQuery = `(${fullQuery}) OR issueFunction in subtasksOf(${quoteChar}${fullQuery}${quoteChar})`;
+        logger.debug(
+          'The JQL query has been prepared, expanding subtasks by using Adaptivist ScriptRunner',
+          { scriptedQuery }
+        );
+
+        try {
+          searchResult = await executeApiAction(
+            async () => await api.searchItems(scriptedQuery)
+          );
+        } catch (error) {
+          if (error instanceof BadRequestError)
+            logger.debug('Adaptavist ScriptRunner plugin is not installed');
+          else throw error;
+        }
+      }
+
+      if (!searchResult) {
+        searchResult = await executeApiAction(
+          async () => await api.searchItems(fullQuery, { subtasks: true })
+        );
+      }
+
+      const allItems = searchResult.issues.reduce((acc, i) => {
+        acc.push(i);
+        const { subtasks } = i.fields;
+        if (subtasks) acc.push(...subtasks);
+        return acc;
+      }, []);
+
+      logger.debug('The items have been retrieved from JIRA', {
+        itemsCount: searchResult.issues.length,
+        subitemsCount: allItems.length - searchResult.issues.length,
+      });
+
+      const progressBar = new cliProgress.SingleBar(
+        {
+          clearOnComplete: true,
+          hideCursor: true,
+          format:
+            'Getting the details from JIRA... {bar} {percentage}% | ETA: {eta}s',
+        },
+        cliProgress.Presets.shades_classic
+      );
+      progressBar.start(allItems.length, 0);
+
+      try {
+        for (let item of allItems) {
+          let { worklog } = item.fields;
+          const { key } = item;
+
+          if (!worklog || worklog.total > worklog.maxResults) {
+            worklog = await executeApiAction(
+              async () => await api.getWorklogByItemKey(key)
+            );
+          }
+
+          for (let worklogItem of worklog.worklogs) {
+            const user = worklogItem.author.key.toLowerCase();
+
+            if (assignees.includes(user)) {
+              let duration = worklogItem.timeSpentSeconds;
+
+              if (timeperiod) {
+                let started = moment(worklogItem.started);
+                let ended = started
+                  .clone()
+                  .add(worklogItem.timeSpentSeconds, 's');
+
+                if (
+                  started.isBetween(timeperiod.start, timeperiod.end) ||
+                  ended.isBetween(timeperiod.start, timeperiod.end)
+                ) {
+                  if (started.isBefore(timeperiod.start))
+                    started = timeperiod.start;
+                  if (ended.isAfter(timeperiod.end)) ended = timeperiod.end;
+
+                  duration = ended.diff(started, 's');
+                }
+              }
+
+              if (!result[user][key]) result[user][key] = 0;
+              result[user][key] += duration;
+              result[user][Symbol.for('total')] += duration;
+            }
+          }
+
+          progressBar.increment();
+        }
+      } finally {
+        progressBar.stop();
+      }
+
+      const formatDuration = (duration) => {
+        let durationStr;
+
+        if (humanize) {
+          durationStr = humanizeDuration(duration * 1000, {
+            unitMeasures: {
+              ms: 1,
+              s: 1000,
+              m: 1000 * 60,
+              h: 1000 * 60 * 60,
+              d: 1000 * 60 * 60 * hoursinaday,
+              w: 1000 * 60 * 60 * hoursinaday * (daysinayear / (365.25 / 7)),
+              mo: 1000 * 60 * 60 * hoursinaday * (daysinayear / 12),
+              y: 1000 * 60 * 60 * hoursinaday * daysinayear,
+            },
+            units: ['y', 'mo', 'w', 'd', 'h', 'm'],
+            round: true,
+          });
+        } else {
+          durationStr = (duration / 60 / 60 / hoursinaday).toFixed(2);
+          if (!nounits) durationStr += 'd';
+        }
+
+        return durationStr;
+      };
+
+      const orderedResult = Object.keys(result).map((k) => ({
+        username: k,
+        duration: result[k][Symbol.for('total')],
+        details: Object.keys(result[k])
+          .map((dk) => ({ key: dk, duration: result[k][dk] }))
+          .sort((a, b) => b.duration - a.duration),
+      }));
+
+      switch (orderby) {
+        case 'username':
+          orderedResult.sort((a, b) =>
+            a.username.localeCompare(b.username, 'en-US')
+          );
+          break;
+        case 'duration':
+          orderedResult.sort((a, b) => b.duration - a.duration);
+          break;
+      }
+
+      let totalDuration = 0;
+
+      for (let { username, duration, details } of orderedResult) {
+        totalDuration += duration;
+        let durationStr = formatDuration(duration);
+
+        if (!nocolor) {
+          username = chalk.bold.blue(username);
+          durationStr = chalk.green(durationStr);
+        }
+
+        console.log(`${username}${delimiter}${durationStr}`);
+
+        if (detailed) {
+          for (let { key, duration } of details) {
+            durationStr = formatDuration(duration);
+
+            const itemUrl = api.getViewUrlForItem(key);
+
+            if (!nocolor) {
+              key = chalk.bold.cyan(key);
+              durationStr = chalk.green(durationStr);
+            }
+
+            const itemLink = terminalLink(key, itemUrl, {
+              fallback: (text, url) => `${text} (${url})`, // terminal-link inserts zero-width whitespace before and after the url. It corrupts links in some terminals
+            });
+            console.log(`\t${itemLink}${delimiter}${durationStr}`);
+          }
+
+          console.log();
+        }
+      }
+
+      if (!hidetotal) {
+        if (!detailed) console.log();
+        let totalTitle = 'Total';
+        let totalStr = formatDuration(totalDuration);
+
+        if (!nocolor) {
+          totalTitle = chalk.bold.underline.blueBright(totalTitle);
+          totalStr = chalk.bold.greenBright(totalStr);
+        }
+
+        console.log(`${totalTitle}${delimiter}${totalStr}`);
+      }
+    }
+  );
+
+prog.parse(process.argv);